resolution: 0.04                                # resolution in m.
<<<<<<< HEAD
map_length: 12                                  # map's size in m.
=======
map_length: 10                                  # map's size in m.
>>>>>>> 2624d1ab
sensor_noise_factor: 0.05                       # point's noise is sensor_noise_factor*z^2 (z is distance from sensor).
mahalanobis_thresh: 2.0                         # points outside this distance is outlier.
outlier_variance: 0.01                          # if point is outlier, add this value to the cell.
drift_compensation_variance_inler: 0.05         # cells under this value is used for drift compensation.
max_drift: 0.1                                  # drift compensation happens only the drift is smaller than this value (for safety)
drift_compensation_alpha: 0.1                   # drift compensation alpha for smoother update of drift compensation
time_variance: 0.0001                           # add this value when update_variance is called.
max_variance: 100.0                             # maximum variance for each cell.
initial_variance: 100.0                         # initial variance for each cell.
traversability_inlier: 0.9                      # cells with higher traversability are used for drift compensation.
dilation_size: 3                                # dilation filter size before traversability filter.
wall_num_thresh: 20                             # if there are more points than this value, only higher points than the current height are used to make the wall more sharp.
min_height_drift_cnt: 100                       # drift compensation only happens if the valid cells are more than this number.
position_noise_thresh: 0.01                    # if the position change is bigger than this value, the drift compensation happens.
orientation_noise_thresh: 0.01                 # if the orientation change is bigger than this value, the drift compensation happens.
position_lowpass_alpha: 0.2                     # lowpass filter alpha used for detecting movements.
orientation_lowpass_alpha: 0.2                  # lowpass filter alpha used for detecting movements.
min_valid_distance: 0.5                         # points with shorter distance will be filtered out.
max_height_range: 1.0                           # points higher than this value from sensor will be filtered out to disable ceiling.
recordable_fps: 5.0                             # fps for publishing map (in slower rate to record).
update_variance_fps: 5.0                        # fps for updating variance.
update_pose_fps: 10.0                           # fps for updating pose and shift the center of map.
time_interval: 0.1                              # Time layer is updated with this interval.
raw_map_publish_fps: 5.0                        # Raw map is fetched from GPU memory in this fps.
publish_statistics_fps: 1.0                     # Publish statistics topic in this fps.

max_ray_length: 10.0                            # maximum length for ray tracing.
cleanup_step: 0.1                               # subtitute this value from validity layer at visibiltiy cleanup.
cleanup_cos_thresh: 0.1                         # subtitute this value from validity layer at visibiltiy cleanup.

safe_thresh: 0.7                                # if traversability is smaller, it is counted as unsafe cell.
safe_min_thresh: 0.4                            # polygon is unsafe if there exists lower traversability than this.
max_unsafe_n: 10                                # if the number of cells under safe_thresh exceeds this value, polygon is unsafe.

gather_mode: 'mean'                             # gather mode (currently only mean is possible).
enable_edge_sharpen: true
enable_visibility_cleanup: true
enable_drift_compensation: true
enable_pointcloud_publishing: false
enable_drift_corrected_TF_publishing: true
enable_normal: false
enable_normal_color: false
enable_filtered_map_publishing: false

weight_file: 'config/weights.dat'

pointcloud_topics: ['/depth_camera_front/depth/color/points',
                    '/depth_camera_rear/depth/color/points',
                    '/depth_camera_left/depth/color/points',
                    '/depth_camera_right/depth/color/points',
                    '/point_cloud_filter/rslidar/point_cloud',
                    '/robot_self_filter/bpearl_front/point_cloud',
                    '/robot_self_filter/bpearl_rear/point_cloud'
                    # '/point_cloud_filter/lidar/point_cloud_filtered'
                    ]
<<<<<<< HEAD
raw_map_layers: ['elevation', 'traversability', 'min_filtered']     # Choose from 'elevation', 'variance', 'traversability', 'min_filtered', 'time_since_update'
=======
raw_map_layers: ['elevation', 'traversability']                     # Choose from 'elevation', 'variance', 'traversability', 'min_filtered', 'time_since_update'
>>>>>>> 2624d1ab
recordable_map_layers: ['elevation']                                # Choose from 'elevation', 'variance', 'traversability', 'min_filtered', 'time_since_update'
map_frame: 'odom'
base_frame: 'base'
corrected_map_frame: 'corrected_odom'

#  Initialization
initialize_method: 'linear'                                         # Choose one from 'nearest', 'linear', 'cubic'
initialize_frame_id: ['RF_FOOT', 'LF_FOOT', 'RH_FOOT', 'LH_FOOT']   # One tf (like ['footprint'] ) initializes a square around it.
initialize_tf_offset: [0.0, 0.0, 0.0, 0.0]                          # z direction. Should be same number as initialize_frame_id.
dilation_size_initialize: 5                                         # dilation size after the init.
initialize_tf_grid_size: 1.0                                        # This is not used if number of tf is more than 3.
use_initializer_at_start: true                                      # Use initializer when the node starts.<|MERGE_RESOLUTION|>--- conflicted
+++ resolved
@@ -1,9 +1,5 @@
 resolution: 0.04                                # resolution in m.
-<<<<<<< HEAD
-map_length: 12                                  # map's size in m.
-=======
 map_length: 10                                  # map's size in m.
->>>>>>> 2624d1ab
 sensor_noise_factor: 0.05                       # point's noise is sensor_noise_factor*z^2 (z is distance from sensor).
 mahalanobis_thresh: 2.0                         # points outside this distance is outlier.
 outlier_variance: 0.01                          # if point is outlier, add this value to the cell.
@@ -59,11 +55,7 @@
                     '/robot_self_filter/bpearl_rear/point_cloud'
                     # '/point_cloud_filter/lidar/point_cloud_filtered'
                     ]
-<<<<<<< HEAD
-raw_map_layers: ['elevation', 'traversability', 'min_filtered']     # Choose from 'elevation', 'variance', 'traversability', 'min_filtered', 'time_since_update'
-=======
 raw_map_layers: ['elevation', 'traversability']                     # Choose from 'elevation', 'variance', 'traversability', 'min_filtered', 'time_since_update'
->>>>>>> 2624d1ab
 recordable_map_layers: ['elevation']                                # Choose from 'elevation', 'variance', 'traversability', 'min_filtered', 'time_since_update'
 map_frame: 'odom'
 base_frame: 'base'
